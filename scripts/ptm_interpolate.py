--- conflicted
+++ resolved
@@ -79,11 +79,8 @@
     raise Exception('Error in rbf_interp_EB: fdict does not have expected keys: {'+missingKeys.strip()+'}')
     
 	# Check that data file contains the correct components	
-<<<<<<< HEAD
+
   for key in mhdFields:
-=======
-  for key in goodFields:
->>>>>>> 711e66c8
     if(not fdict.has_key(key)): raise Exception('Error in rbf_interp_EB: requested key {'+key+'} was not present in fdict')
     
   Y,X,Z=meshgrid(ywant,xwant,zwant)
